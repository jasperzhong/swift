import os
import re
import yaml
import textwrap
import torch

from torch.testing._internal.common_utils import TestCase, run_tests
from collections import namedtuple


path = os.path.dirname(os.path.realpath(__file__))
aten_native_yaml = os.path.join(path, '../aten/src/ATen/native/native_functions.yaml')
all_operators_with_namedtuple_return = {
    'max', 'min', 'aminmax', 'median', 'nanmedian', 'mode', 'kthvalue', 'svd', 'symeig', 'eig',
    'qr', 'geqrf', 'solve', 'slogdet', 'sort', 'topk', 'lstsq', 'linalg_inv_ex',
    'triangular_solve', 'cummax', 'cummin', 'linalg_eigh', "_unpack_dual", 'linalg_qr',
    '_svd_helper', 'linalg_svd', 'linalg_slogdet', 'fake_quantize_per_tensor_affine_cachemask',
    'fake_quantize_per_channel_affine_cachemask', 'linalg_lstsq', 'linalg_eig', 'linalg_cholesky_ex',
    'frexp', 'lu_unpack', 'histogram', '_fake_quantize_per_tensor_affine_cachemask_tensor_qparams',
    '_fused_moving_avg_obs_fq_helper',
    '_det_lu_based_helper',
    '_lu_with_info',
}


class TestNamedTupleAPI(TestCase):

    def test_native_functions_yaml(self):
        operators_found = set()
        regex = re.compile(r"^(\w*)(\(|\.)")
        file = open(aten_native_yaml, 'r')
        for f in yaml.safe_load(file.read()):
            f = f['func']
            ret = f.split('->')[1].strip()
            name = regex.findall(f)[0][0]
            if name in all_operators_with_namedtuple_return:
                operators_found.add(name)
                continue
            if '_backward' in name or name.endswith('_forward'):
                continue
            if not ret.startswith('('):
                continue
            if ret == '()':
                continue
            ret = ret[1:-1].split(',')
            for r in ret:
                r = r.strip()
                self.assertEqual(len(r.split()), 1,
                                 'only allowlisted operators are allowed to have named return type, got ' + name)
        file.close()
        self.assertEqual(all_operators_with_namedtuple_return, operators_found, textwrap.dedent("""
        Some elements in the `all_operators_with_namedtuple_return` of test_namedtuple_return_api.py
        could not be found. Do you forget to update test_namedtuple_return_api.py after renaming some
        operator?
        """))

    def test_namedtuple_return(self):
        a = torch.randn(5, 5)
        per_channel_scale = torch.randn(5)
        per_channel_zp = torch.zeros(5, dtype=torch.int64)

        op = namedtuple('op', ['operators', 'input', 'names', 'hasout'])
        operators = [
            op(operators=['max', 'min', 'median', 'nanmedian', 'mode', 'sort', 'topk', 'cummax', 'cummin'], input=(0,),
               names=('values', 'indices'), hasout=True),
            op(operators=['kthvalue'], input=(1, 0),
               names=('values', 'indices'), hasout=True),
            op(operators=['svd', '_svd_helper'], input=(), names=('U', 'S', 'V'), hasout=True),
            op(operators=['linalg_svd'], input=(), names=('U', 'S', 'Vh'), hasout=True),
            op(operators=['slogdet'], input=(), names=('sign', 'logabsdet'), hasout=False),
            op(operators=['qr', 'linalg_qr'], input=(), names=('Q', 'R'), hasout=True),
            op(operators=['solve'], input=(a,), names=('solution', 'LU'), hasout=True),
            op(operators=['geqrf'], input=(), names=('a', 'tau'), hasout=True),
            op(operators=['symeig', 'eig'], input=(True,), names=('eigenvalues', 'eigenvectors'), hasout=True),
            op(operators=['triangular_solve'], input=(a,), names=('solution', 'cloned_coefficient'), hasout=True),
            op(operators=['lstsq'], input=(a,), names=('solution', 'QR'), hasout=True),
            op(operators=['linalg_eig'], input=(), names=('eigenvalues', 'eigenvectors'), hasout=True),
            op(operators=['linalg_eigh'], input=("L",), names=('eigenvalues', 'eigenvectors'), hasout=True),
            op(operators=['linalg_slogdet'], input=(), names=('sign', 'logabsdet'), hasout=True),
            op(operators=['linalg_cholesky_ex'], input=(), names=('L', 'info'), hasout=True),
            op(operators=['linalg_inv_ex'], input=(), names=('inverse', 'info'), hasout=True),
            op(operators=['fake_quantize_per_tensor_affine_cachemask'],
               input=(0.1, 0, 0, 255), names=('output', 'mask',), hasout=False),
            op(operators=['fake_quantize_per_channel_affine_cachemask'],
               input=(per_channel_scale, per_channel_zp, 1, 0, 255),
               names=('output', 'mask',), hasout=False),
            op(operators=['_unpack_dual'], input=(0,), names=('primal', 'tangent'), hasout=False),
            op(operators=['linalg_lstsq'], input=(a,), names=('solution', 'residuals', 'rank', 'singular_values'), hasout=False),
            op(operators=['frexp'], input=(), names=('mantissa', 'exponent'), hasout=True),
            op(operators=['lu_unpack'],
               input=(torch.tensor([3, 2, 1, 4, 5], dtype=torch.int32), True, True),
               names=('P', 'L', 'U'), hasout=True),
            op(operators=['histogram'], input=(1,), names=('hist', 'bin_edges'), hasout=True),
            op(operators=['_fake_quantize_per_tensor_affine_cachemask_tensor_qparams'],
               input=(torch.tensor([1.0]), torch.tensor([0], dtype=torch.int), torch.tensor([1]), 0, 255),
               names=('output', 'mask',), hasout=False),
            op(operators=['_fused_moving_avg_obs_fq_helper'],
               input=(torch.tensor([1]), torch.tensor([1]), torch.tensor([0.1]), torch.tensor([0.1]),
               torch.tensor([0.1]), torch.tensor([1]), 0.01, 0, 255, 0), names=('output', 'mask',), hasout=False),
            op(operators=['_det_lu_based_helper'],
               input=(), names=('det', 'lu', 'pivs'), hasout=False),
<<<<<<< HEAD
            op(operators=['_lu_with_info'],
               input=(), names=('LU', 'pivots', 'info'), hasout=False),
=======
            op(operators=['aminmax'], input=(), names=('min', 'max'), hasout=True),
>>>>>>> 773a8eed
        ]

        def get_func(f):
            "Return either torch.f or torch.linalg.f, where 'f' is a string"
            mod = torch
            if f.startswith('linalg_'):
                mod = torch.linalg
                f = f[7:]
            if f.startswith('_'):
                mod = torch._VF
            return getattr(mod, f, None)

        def check_namedtuple(tup, names):
            "Check that the namedtuple 'tup' has the given names"
            for i, name in enumerate(names):
                self.assertIs(getattr(tup, name), tup[i])

        for op in operators:
            for f in op.operators:
                # 1. check the namedtuple returned by calling torch.f
                func = get_func(f)
                if func:
                    ret1 = func(a, *op.input)
                    check_namedtuple(ret1, op.names)
                #
                # 2. check the out= variant, if it exists
                if func and op.hasout:
                    ret2 = func(a, *op.input, out=tuple(ret1))
                    check_namedtuple(ret2, op.names)
                #
                # 3. check the Tensor.f method, if it exists
                meth = getattr(a, f, None)
                if meth:
                    ret3 = meth(*op.input)
                    check_namedtuple(ret3, op.names)

        all_covered_operators = set([x for y in operators for x in y.operators])

        self.assertEqual(all_operators_with_namedtuple_return, all_covered_operators, textwrap.dedent('''
        The set of covered operators does not match the `all_operators_with_namedtuple_return` of
        test_namedtuple_return_api.py. Do you forget to add test for that operator?
        '''))


if __name__ == '__main__':
    run_tests()<|MERGE_RESOLUTION|>--- conflicted
+++ resolved
@@ -99,12 +99,9 @@
                torch.tensor([0.1]), torch.tensor([1]), 0.01, 0, 255, 0), names=('output', 'mask',), hasout=False),
             op(operators=['_det_lu_based_helper'],
                input=(), names=('det', 'lu', 'pivs'), hasout=False),
-<<<<<<< HEAD
+            op(operators=['aminmax'], input=(), names=('min', 'max'), hasout=True),
             op(operators=['_lu_with_info'],
                input=(), names=('LU', 'pivots', 'info'), hasout=False),
-=======
-            op(operators=['aminmax'], input=(), names=('min', 'max'), hasout=True),
->>>>>>> 773a8eed
         ]
 
         def get_func(f):
