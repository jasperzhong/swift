--- conflicted
+++ resolved
@@ -77,12 +77,9 @@
     # ReductionOpInfo unit tests
     ###########################################################################
 
-<<<<<<< HEAD
     # TODO(@heitorschueroff) combine cases with keepdim=False and keepdim=True
     # once there's support for a @parametrize decorator.
 
-=======
->>>>>>> 0618f6cb
     @ops(reduction_op_db, allowed_dtypes=[torch.float])
     def test_dim_default(self, device, dtype, op: ReductionOpInfo):
         """Tests that the default behavior is to reduce all dimensions."""
@@ -125,32 +122,36 @@
         args, kwargs = next(op.generate_args_kwargs(t, dim=0))
         self.assertEqual(op(t, *args, dim=0, keepdim=True, **kwargs).shape, [1, 3])
 
-    @ops(filter(lambda op: op.supports_multiple_dims, reduction_op_db),
-         allowed_dtypes=[torch.float])
+    @ops(filter(lambda op: op.supports_multiple_dims, reduction_op_db), allowed_dtypes=[torch.float])
     def test_dim_multi(self, device, dtype, op: ReductionOpInfo):
         """Tests that dim=[i, j, ...] reduces dimensions i, j, ...."""
         t = make_tensor((2, 3, 2), device, dtype)
         args, kwargs = next(op.generate_args_kwargs(t, dim=[0, 2]))
         self.assertEqual(op(t, *args, dim=[0, 2], **kwargs).shape, [3])
 
-    @ops(filter(lambda op: op.supports_multiple_dims, reduction_op_db),
-         allowed_dtypes=[torch.float])
+    @ops(filter(lambda op: op.supports_multiple_dims, reduction_op_db), allowed_dtypes=[torch.float])
     def test_dim_multi_keepdim(self, device, dtype, op: ReductionOpInfo):
         """Tests that dim=[i, j, ...], keepdim=True reduces dimensions i, j, ... to size 1."""
         t = make_tensor((2, 3, 2), device, dtype)
         args, kwargs = next(op.generate_args_kwargs(t, dim=[0, 2]))
         self.assertEqual(op(t, *args, dim=[0, 2], keepdim=True, **kwargs).shape, [1, 3, 1])
 
-    @ops(filter(lambda op: op.supports_multiple_dims, reduction_op_db),
-         allowed_dtypes=[torch.float])
+    @ops(filter(lambda op: not op.supports_multiple_dims, reduction_op_db), allowed_dtypes=[torch.float])
+    def test_dim_multi_unsupported(self, device, dtype, op: ReductionOpInfo):
+        """Tests that ops claiming to not support multi dim actually don't."""
+        t = make_tensor((2, 3, 2), device, dtype)
+        with self.assertRaises(TypeError):
+            args, kwargs = next(op.generate_args_kwargs(t, dim=[0, 2]))
+            self.assertEqual(op(t, *args, dim=[0, 2], **kwargs).shape, [3])
+
+    @ops(filter(lambda op: op.supports_multiple_dims, reduction_op_db), allowed_dtypes=[torch.float])
     def test_dim_empty(self, device, dtype, op: ReductionOpInfo):
         """Tests that dim=[] is a noop"""
         t = make_tensor((2, 3), device, dtype)
         args, kwargs = next(op.generate_args_kwargs(t, dim=[]))
         self.assertEqual(op(t, *args, dim=[], **kwargs), t)
 
-    @ops(filter(lambda op: op.supports_multiple_dims, reduction_op_db),
-         allowed_dtypes=[torch.float])
+    @ops(filter(lambda op: op.supports_multiple_dims, reduction_op_db), allowed_dtypes=[torch.float])
     def test_dim_empty_keepdim(self, device, dtype, op: ReductionOpInfo):
         """Tests that dim=[], keepdim=True is a noop"""
         t = make_tensor((2, 3), device, dtype)
@@ -191,7 +192,7 @@
                 self.assertEqual(result, torch.full_like(result, torch.nan))
             else:
                 # Reducing along empty slice should raise an error
-                with self.assertRaises(RuntimeError):
+                with self.assertRaises(IndexError):
                     op(t, *args, dim=dim, **kwargs)
 
     @ops(reduction_op_db, allowed_dtypes=[torch.float])
@@ -205,40 +206,40 @@
             result = op(t, *args, dim=dim, **kwargs)
             self.assertEqual(result.shape, reduced_shape(t.shape, dim))
 
-    @ops(reduction_op_db, dtypes=OpDTypes.supported,
-         allowed_dtypes=integral_types_and(torch.bool))
-    def test_type_promotion(self, device, dtype, op: ReductionOpInfo):
-        """Tests that the result has the correct dtype"""
-        t = make_tensor((5,), device, dtype)
-        args, kwargs = next(op.generate_args_kwargs(t))
-        result: torch.Tensor = op(t, *args, **kwargs)
-        if op.promotes_int_to_float:
-            self.assertTrue(torch.is_floating_point(result.dtype))
-        elif op.promotes_int_to_int64:
-            self.assertEqual(result.dtype, torch.int64)
-        else:
-            self.assertEqual(result.dtype, op.result_dtype or dtype)
-
-    @ops(reduction_op_db, dtypes=OpDTypes.supported,
-         allowed_dtypes=floating_and_complex_types_and(torch.bfloat16, torch.float16))
+    @ops(reduction_op_db, dtypes=OpDTypes.supported)
     def test_result_dtype(self, device, dtype, op: ReductionOpInfo):
         """Tests that the result has the correct dtype"""
         t = make_tensor((5,), device, dtype)
         args, kwargs = next(op.generate_args_kwargs(t))
         result: torch.Tensor = op(t, *args, **kwargs)
-        self.assertEqual(result.dtype, op.result_dtype or dtype)
+        is_integral = dtype in integral_types_and(torch.bool)
+        if op.promotes_int_to_float and is_integral:
+            self.assertTrue(torch.is_floating_point(result.dtype))
+        elif op.promotes_int_to_int64 and is_integral:
+            self.assertEqual(result.dtype, torch.int64)
+        else:
+            self.assertEqual(result.dtype, op.result_dtype or dtype)
 
     # TODO(@heitorschueroff) Update these to use the nan_policy kwarg once
     # it is added to reduction operators.
 
-    @ops(reduction_op_db,
+    @ops(filter(lambda op: op.nan_policy == 'propagate', reduction_op_db),
          allowed_dtypes=floating_and_complex_types_and(torch.bfloat16, torch.float16))
     def test_nan_policy_propagate(self, device, dtype, op: ReductionOpInfo):
         """Tests that nan is propagated to the output by default"""
         t = torch.tensor([0, torch.nan, 2])
         args, kwargs = next(op.generate_args_kwargs(t))
-        result: torch.Tensor = op(t, *args, **kwargs)
+        result = op(t, *args, **kwargs)
         self.assertEqual(result, torch.nan)
+
+    @ops(filter(lambda op: op.nan_policy == 'omit', reduction_op_db),
+         allowed_dtypes=floating_and_complex_types_and(torch.bfloat16, torch.float16))
+    def test_nan_policy_omit(self, device, dtype, op: ReductionOpInfo):
+        """Tests that NaN values do not affect the result."""
+        t = torch.tensor([0, torch.nan, 2])
+        args, kwargs = next(op.generate_args_kwargs(t))
+        result = op(t, *args, **kwargs)
+        self.assertEqual(result, op(t[~t.isnan()], *args, **kwargs))
 
     ###########################################################################
     # TODO: Legacy tests - port to ReductionOpInfo
