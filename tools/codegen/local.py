import threading
from contextlib import contextmanager
<<<<<<< HEAD
from typing import Iterator
=======
from typing import Optional, Iterator
>>>>>>> 8be5b1ca

# Simple dynamic scoping implementation.  The name "parametrize" comes
# from Racket.
#
# WARNING WARNING: LOOKING TO EDIT THIS FILE?  Think carefully about
# why you need to add a toggle to the global behavior of code
# generation.  The parameters here should really only be used
# for "temporary" situations, where we need to temporarily change
# the codegen in some cases because we cannot conveniently update
# all call sites, and are slated to be eliminated once all call
# sites are eliminated.  If you don't have a plan for how to get there,
# DON'T add a new entry here.

class Locals(threading.local):
<<<<<<< HEAD
    pass

_locals = Locals()

@contextmanager
def parametrize() -> Iterator[None]:
    yield
=======
    use_const_ref_for_mutable_tensors: Optional[bool] = None

_locals = Locals()

def use_const_ref_for_mutable_tensors() -> bool:
    assert _locals.use_const_ref_for_mutable_tensors is not None, \
        "need to initialize local.use_const_ref_for_mutable_tensors with " \
        "local.parametrize"
    return _locals.use_const_ref_for_mutable_tensors

@contextmanager
def parametrize(*, use_const_ref_for_mutable_tensors: bool) -> Iterator[None]:
    old_use_const_ref_for_mutable_tensors = _locals.use_const_ref_for_mutable_tensors
    try:
        _locals.use_const_ref_for_mutable_tensors = use_const_ref_for_mutable_tensors
        yield
    finally:
        _locals.use_const_ref_for_mutable_tensors = old_use_const_ref_for_mutable_tensors
>>>>>>> 8be5b1ca
<|MERGE_RESOLUTION|>--- conflicted
+++ resolved
@@ -1,10 +1,6 @@
 import threading
 from contextlib import contextmanager
-<<<<<<< HEAD
-from typing import Iterator
-=======
 from typing import Optional, Iterator
->>>>>>> 8be5b1ca
 
 # Simple dynamic scoping implementation.  The name "parametrize" comes
 # from Racket.
@@ -19,15 +15,6 @@
 # DON'T add a new entry here.
 
 class Locals(threading.local):
-<<<<<<< HEAD
-    pass
-
-_locals = Locals()
-
-@contextmanager
-def parametrize() -> Iterator[None]:
-    yield
-=======
     use_const_ref_for_mutable_tensors: Optional[bool] = None
 
 _locals = Locals()
@@ -45,5 +32,4 @@
         _locals.use_const_ref_for_mutable_tensors = use_const_ref_for_mutable_tensors
         yield
     finally:
-        _locals.use_const_ref_for_mutable_tensors = old_use_const_ref_for_mutable_tensors
->>>>>>> 8be5b1ca
+        _locals.use_const_ref_for_mutable_tensors = old_use_const_ref_for_mutable_tensors