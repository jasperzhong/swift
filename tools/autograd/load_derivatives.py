# Parses derivatives.yaml into autograd functions
#
# Each autograd function is represented by `DifferentiabilityInfo` containing
# a list of `Derivative`. See `tools.codegen.api.autograd` for the data models.
from collections import defaultdict, Counter
import re
from typing import Sequence, Any, Tuple, List, Set, Dict, Match, Optional
import yaml

from tools.codegen.api.autograd import (Derivative, DifferentiabilityInfo,
                                        SavedAttribute, ForwardDerivative)
from tools.codegen.api.types import (Binding, CppSignatureGroup, NamedCType, BaseCType, VectorCType,
<<<<<<< HEAD
                                     intArrayRefT, tensorOptionsT, typeAndSizeT, intT, boolT,
                                     tensorGeometryT, scalarTypeT, SpecialArgName)
=======
                                     intArrayRefT, tensorOptionsT, typeAndSizeT, intT,
                                     tensorGeometryT, scalarTypeT, SpecialArgName,
                                     OptionalCType, stringT)
>>>>>>> 6620d7d6
from tools.codegen.api import cpp
from tools.codegen.gen import parse_native_yaml
from tools.codegen.context import with_native_function
from tools.codegen.model import FunctionSchema, NativeFunction, Variant, Type, SchemaKind
from tools.codegen.utils import IDENT_REGEX, split_name_params

try:
    # use faster C loader if available
    from yaml import CSafeLoader as Loader
except ImportError:
    from yaml import SafeLoader as Loader  # type: ignore[misc]

def load_derivatives(derivatives_yaml_path: str, native_yaml_path: str) -> Sequence[DifferentiabilityInfo]:
    with open(derivatives_yaml_path, 'r') as f:
        definitions = yaml.load(f, Loader=Loader)

    functions = parse_native_yaml(native_yaml_path).native_functions

    # What's the difference between function schema v.s. signature?
    # function schema is the complete declaration including mutability annotation / default value and etc.
    # signature is the canonical schema for a group of functions (in-place/out/functional variants)
    # that are semantically related.
    functions_by_signature: Dict[FunctionSchema, List[NativeFunction]] = defaultdict(list)
    functions_by_schema: Dict[str, NativeFunction] = dict()
    for function in functions:
        functions_by_signature[function.func.signature()].append(function)
        assert str(function.func) not in functions_by_schema
        functions_by_schema[str(function.func)] = function

    infos = [
        create_differentiability_info(defn, functions_by_signature, functions_by_schema)
        for defn in definitions]

    # To keep it byte-for-byte compatible with the old codegen, we assign op names as a separate
    # step. We only assign op names to those with differentiable args, and only append suffix to
    # duplicated op names. This can be simplified if the first of the duplicates can be named
    # 'XyzBackward' instead of 'XyzBackward0' or unconditionally append '0' to singletons.
    op_names = create_op_names(infos)
    return [
        DifferentiabilityInfo(
            name=info.name,
            func=info.func,
            op=op_name,
            derivatives=info.derivatives,
            forward_derivatives=info.forward_derivatives,
            all_saved_inputs=info.all_saved_inputs,
            all_saved_outputs=info.all_saved_outputs,
            args_with_derivatives=info.args_with_derivatives,
            non_differentiable_arg_names=info.non_differentiable_arg_names,
            output_differentiability=info.output_differentiability,
        )
        for info, op_name in zip(infos, op_names)]

@with_native_function
def cpp_arguments(f: NativeFunction) -> Sequence[Binding]:
    return CppSignatureGroup.from_native_function(f, method=False).signature.arguments()

def create_derivative(f: NativeFunction, formula: str, var_names: Tuple[str, ...]) -> Derivative:
    original_formula = formula
    arguments: List[NamedCType] = [a.nctype.remove_const_ref() for a in cpp_arguments(f)]

    return_names = tuple(n if n != 'self' else 'result' for n in cpp.return_names(f))
    return_types = tuple(cpp.return_type(r).remove_const_ref() for r in f.func.returns)

    named_returns = [NamedCType(name, type) for name, type in zip(return_names, return_types)]

    formula, saved_inputs = saved_variables(formula, arguments, var_names)
    formula, saved_outputs = saved_variables(formula, named_returns, var_names)

    # Check that the referenced derivatives in the formula are in bounds
    for i in used_gradient_indices(formula):
        if i >= len(f.func.returns):
            raise RuntimeError(
                f'Out of bounds grads access: derivative formula for {cpp.name(f.func)} '
                f'used grads[{i}], but the forward only returns {len(f.func.returns)} outputs.'
            )

    return Derivative(
        formula=formula,
        original_formula=original_formula,
        var_names=var_names,
        saved_inputs=saved_inputs,
        saved_outputs=saved_outputs,
    )

def create_forward_derivative(f: NativeFunction, formula: str, names: Tuple[str, ...]) -> ForwardDerivative:
    assert len(names) == 1, "Forward derivatives can define gradients for only one output at a time"
    var_name = names[0]
    var_type: Optional[Type] = None
    for r in f.func.returns:
        if r.name == var_name:
            var_type = r.type
            break
    # Handle default return names
    if var_type is None:
        if var_name == "result":
            assert len(f.func.returns) == 1
            var_type = f.func.returns[0].type
        else:
            res = re.findall(r"^result(\d+)$", var_name)
            if len(res) == 1:
                arg_idx = int(res[0])
                var_type = f.func.returns[arg_idx].type

    assert var_type is not None, "No matching output for forward derivative definition"
    return ForwardDerivative(
        formula=formula,
        var_name=var_name,
        var_type=var_type,
        required_inputs_fw_grad=None,
        required_inputs_primal=None)

def postprocess_forward_derivatives(
    f: NativeFunction,
    defn_name: str,
    all_arg_names: List[str],
    derivatives: List[Derivative],
    forward_derivatives: List[ForwardDerivative],
    args_with_derivatives: Sequence[Binding]
) -> List[ForwardDerivative]:

    def find_required_inputs(formula: str, postfix: str) -> Tuple[str, ...]:
        required_inputs = set()
        for arg in args_with_derivatives:
            if arg.type == 'at::TensorList':
                # The functions taking TensorList handle everything internally
                continue
            arg_name = arg.name

            found = re.search(IDENT_REGEX.format(arg_name), formula)
            if found:
                raise RuntimeError(f"The forward formula for {defn_name} is using the base name of the {arg_name} "
                                   f"argument which is ambiguous. You should use {arg_name}_p to access the primal "
                                   f"value and {arg_name}_t to access the tangent.")

            found = re.search(IDENT_REGEX.format(arg_name + postfix), formula)
            if found:
                required_inputs.add(arg_name)

        return tuple(required_inputs)

    updated_derivatives: List[ForwardDerivative] = []

    for defn in forward_derivatives:
        formula = defn.formula
        required_inputs_tangent = find_required_inputs(formula, "_t")
        if formula == "auto_element_wise":
            if (not len(args_with_derivatives) == 1) or len(forward_derivatives) > 1:
                raise RuntimeError(f"Derivative definition of {defn_name} in derivatives.yaml defines the "
                                   "forward definition of gradient as element_wise but this only "
                                   "works for functions with a single differentiable input and a "
                                   "single differentiable output.")
            if not len(derivatives) == 1:
                raise RuntimeError(f"Derivative definition of {defn_name} in derivatives.yaml defines the "
                                   "forward definition of gradient as element_wise but it does not "
                                   "defines the gradient formula for its argument which is required.")
            # This transformation is based on the observation that for element-wise functions, the Jacobian
            # matrix is diagonal and thus doing J * v is the same as (v^T J)^T (in practice, we ignore the transpositions)
            # For the complex case, we use hermitian transpose and get (v.conj() J).conj()
            # So here we are going to re-use the backward formula and replace two things:
            # 1) all occurrences of "grad" with "foo_t.conj()", where foo is the name of the unique differentiable input.
            # 2) all usage of an original input "foo" with its primal value "foo_p".
            # 3) conjugate the final result
            # For example, for abs, the backward formula is:
            #   grad * self.sgn()
            # And this function generates a forward formula that is:
            #   (self_t.conj() * self_p.sgn()).conj()

            backward_formula = derivatives[0].original_formula
            input_name = args_with_derivatives[0].name

            # Do replacement 1) of the grad
            def repl(m: Any) -> str:
                return f"{m.group(1)}{input_name}_t.conj(){m.group(2)}"
            fw_formula = re.sub(IDENT_REGEX.format("grad"), repl, backward_formula)

            # Do replacement 2) of the input variables
            for arg in args_with_derivatives:
                arg_name = arg.name

                def repl(m: Any) -> str:
                    return f"{m.group(1)}{arg_name}_p{m.group(2)}"
                fw_formula = re.sub(IDENT_REGEX.format(arg_name), repl, fw_formula)

            # Do the final conjugate 3)
            fw_formula = f"({fw_formula}).conj()"

            # Since there is a single differentiable inputs and we necessarily need its tangent we can
            # simply require all differentiable input's tangent.
            required_inputs_tangent = tuple(all_arg_names)
            formula = fw_formula
        elif formula == "auto_linear":
            if len(forward_derivatives) > 1:
                raise RuntimeError(f"Derivative definition of {defn_name} in derivatives.yaml defines the "
                                   "forward definition of gradient as linear but this only works "
                                   "for functions with a single differentiable output.")
            # This transformation is based on the observation that linear functions can be written as:
            #   y = f(x) = A * x
            # For some matrix A and the Jacobian of the function f is also A.
            # So doing J * v = A * v = f(v).
            # Hence to do the jvp, we simply need to evaluate the function at the point v instead of x.
            # We do this by calling the forward again by replacing any occurrence of the differentiable
            # input "foo" by it's tangent "foo_t".
            # Note that multiple inputs are not a problem as long as the function is truly linear wrt to
            # the vector where all the differentiable inputs are stacked.

            diff_arg_names = [arg.name for arg in args_with_derivatives]
            assert len(diff_arg_names) > 0

            # Do replacement of input variables
            new_args = []
            for arg_name in all_arg_names:
                if arg_name in diff_arg_names:
                    arg_name = arg_name + "_t"
                new_args.append(arg_name)

            # Call into the forward again. We need two cases here to handle both Tensor methods and at:: functions.
            if Variant.function in f.variants:
                fw_formula = "at::{}({})".format(defn_name, ", ".join(new_args))
            else:
                assert f.func.kind() is not SchemaKind.inplace
                assert Variant.method in f.variants
                fw_formula = "{}.{}({})".format(new_args[0], defn_name, ", ".join(new_args[1:]))

            # All of the input tangents are always used so all of them are required here.
            required_inputs_tangent = tuple(diff_arg_names)
            formula = fw_formula

        # At this point, the formula is final and is not modified anymore.

        # During forward formula, we use the primal instead of the input Tensors.
        # This call inspects the formula to find for which input's primal are used.
        required_inputs_primal = find_required_inputs(formula, "_p")

        updated_derivatives.append(ForwardDerivative(
            formula=formula,
            var_name=defn.var_name,
            var_type=defn.var_type,
            required_inputs_fw_grad=required_inputs_tangent,
            required_inputs_primal=required_inputs_primal))

    return updated_derivatives

def is_forward_derivative_definition(all_arg_names: List[str], names: Tuple[str, ...]) -> bool:
    if len(names) > 1:
        # Forward definition are always for a single output at a time
        return False
    name = names[0]
    if name not in all_arg_names:
        return True
    else:
        return False

def create_differentiability_info(
    defn: Dict[Any, Any],
    functions_by_signature: Dict[FunctionSchema, List[NativeFunction]],
    functions_by_schema: Dict[str, NativeFunction],
) -> DifferentiabilityInfo:
    """Processes a single entry `defn` in derivatives.yaml"""

    def canonical_function(functions: Sequence[NativeFunction], name: str) -> NativeFunction:
        for f in functions:
            if cpp.name(f.func) == name:
                return f
        # some functions only have in-place variants
        assert name + '_' == cpp.name(functions[0].func)
        return functions[0]

    def split_names(raw_names: str) -> Tuple[str, ...]:
        """Given "foo, bar", return ["foo", "bar"]."""
        return tuple(x.strip() for x in raw_names.split(','))

    def check_grad_usage(defn_name: str, derivatives: Sequence[Derivative]) -> None:
        """
        Check for some subtle mistakes one might make when writing derivatives.
        These mistakes will compile, but will be latent until a function is
        used with double backwards.
        """

        used_grad = 0
        used_grads = 0
        fully_implemented = True
        used_grads_indices: List[int] = []
        for d in derivatives:
            formula = d.formula
            used_grad += len(re.findall(IDENT_REGEX.format('grad'), formula))
            used_grads += len(re.findall(IDENT_REGEX.format('grads'), formula))
            fully_implemented = \
                fully_implemented and \
                not re.search(IDENT_REGEX.format('not_implemented'), formula)
            used_grads_indices.extend(used_gradient_indices(formula))
        assert used_grads >= len(used_grads_indices)
        only_used_grads_indices = used_grads == len(used_grads_indices)

        if used_grad and used_grads:
            raise RuntimeError(f"Derivative definition of {defn_name} in derivatives.yaml illegally "
                               "mixes use of 'grad' and 'grads'. Consider replacing "
                               "occurrences of 'grad' with 'grads[0]'")

        if only_used_grads_indices and set(used_grads_indices) == {0}:
            raise RuntimeError(f"Derivative definition of {defn_name} in derivatives.yaml solely "
                               "refers to 'grads[0]'.  If the first output is indeed the "
                               "only differentiable output, replace 'grads[0]' with 'grad'; "
                               "otherwise, there is a likely error in your derivatives "
                               "declaration.")

    @with_native_function
    def set_up_derivatives(f: NativeFunction) -> Tuple[
        Sequence[Derivative],
        Sequence[ForwardDerivative],
        Sequence[Binding],
        Sequence[str],
    ]:
        # Set up the derivative information
        derivatives: List[Derivative] = []
        forward_derivatives: List[ForwardDerivative] = []
        non_differentiable_arg_names: List[str] = []
        args_with_derivatives_set: Set[str] = set()

        all_arg_names = [a.name for a in cpp_arguments(f)]

        for raw_names in sorted(defn.keys()):
            formula = defn[raw_names]
            names = split_names(raw_names)

            if is_forward_derivative_definition(all_arg_names, names):
                forward_derivatives.append(create_forward_derivative(f, formula, names))
            else:
                if formula.lower().strip() == 'non_differentiable':
                    non_differentiable_arg_names += names
                else:
                    derivative = create_derivative(f, formula, names)
                    derivatives.append(derivative)
                    args_with_derivatives_set |= set(names)

        overlap = args_with_derivatives_set.intersection(non_differentiable_arg_names)
        if overlap:
            raise RuntimeError(f'derivatives definition for {defn} have overlapped non_differentiable '
                               f'and differentiable variables: {overlap}')

        # Next, let us determine the list of inputs in order.
        # TODO: do we need eagerly calculate and save it here? Can it be derived
        # from NativeFunction and `derivatives` on callsites instead?
        args_with_derivatives = [a for a in cpp_arguments(f) if a.name in args_with_derivatives_set]

        # Postprocess forward derivatives definitions now that we know the differentiable arguments
        forward_derivatives = postprocess_forward_derivatives(f, defn_name, all_arg_names, derivatives,
                                                              forward_derivatives, args_with_derivatives)

        # Test to see if the use of 'grads' makes sense.
        check_grad_usage(defn_name, derivatives)

        return derivatives, forward_derivatives, args_with_derivatives, non_differentiable_arg_names

    # NB: Removes 'name' from defn dictionary
    specification = defn.pop('name')
    defn_name, _ = split_name_params(specification)
    # NB: Removes 'output_differentiability' from defn dictionary
    #     `None` means all differentiable.
    output_differentiability = defn.pop('output_differentiability', None)

    schema_function = functions_by_schema.get(specification)
    if not schema_function:
        avail = '\n'.join(k for k, v in functions_by_schema.items() if cpp.name(v.func) == defn_name)
        raise RuntimeError(f'could not find ATen function for schema: {specification} '
                           f'.  Available signatures:\n{avail}')

    # now map this to the legacy schema; this isn't technically necessary, but we'd need some logic here
    # to map in-place schemas to the out-of-place variants.
    # TODO: maybe the logic to handle the legacy schema is no longer necessary?
    signature = schema_function.func.signature()
    functions = functions_by_signature[signature]
    if len(functions) == 0:
        avail = '\n'.join(str(k) for k, v in functions_by_signature.items() if cpp.name(k) == defn_name)
        raise RuntimeError(f'could not find ATen function for legacy signature: {signature} '
                           f'corresponding to schema {specification}.  Please report a bug to PyTorch. '
                           f'Available signatures:\n{avail}')

    canonical = canonical_function(functions, defn_name)
    if 'grad_input_mask' in (a.name for a in cpp_arguments(canonical)):
        raise RuntimeError(f"Schema for {defn_name} has an argument named grad_input_mask, "
                           "but this name would be shadowed by our codegen. "
                           "Please use a different name in native_functions.yaml.")

    if 'result' in (a.name for a in cpp_arguments(canonical)):
        raise RuntimeError(f"Schema for {defn_name} has an argument named result, "
                           "but this is only allowed for outputs."
                           "Please use a different name in native_functions.yaml.")

    derivatives, forward_derivatives, args_with_derivatives, non_differentiable_arg_names = set_up_derivatives(canonical)

    return DifferentiabilityInfo(
        name=defn_name,
        func=canonical,
        op=None,
        derivatives=derivatives,
        forward_derivatives=forward_derivatives,
        all_saved_inputs=dedup_vars([v for d in derivatives for v in d.saved_inputs]),
        all_saved_outputs=dedup_vars([v for d in derivatives for v in d.saved_outputs]),
        args_with_derivatives=args_with_derivatives,
        non_differentiable_arg_names=non_differentiable_arg_names,
        output_differentiability=output_differentiability,
    )

GRAD_INDEX_REGEX = r'(?:^|\W)grads\[(\d+)\]'

def used_gradient_indices(formula: str) -> List[int]:
    """Determine a list of gradient indices (the i in grads[i]) that
    are used by the formula.

    >>> used_gradient_indices("foo(grads[0], grads[1])")
    [0, 1]
    """
    return [int(i) for i in re.findall(GRAD_INDEX_REGEX, formula)]

def saved_variables(
    formula: str,
    nctypes: List[NamedCType],
    var_names: Tuple[str, ...],
) -> Tuple[str, Tuple[SavedAttribute, ...]]:

    def stride_expr(name: str) -> str:
        assert var_names == (name,), (
            'Replacement for ".strides()" is currently only supported for single derivatives of the same tensor '
            'that ".strides()" is being called on.')
        return f'strides_or_error({name}, "{name}")'

    REPLACEMENTS: List[Tuple[str, Dict[str, Any]]] = [
        # replace self.sizes() with self_sizes
        (r'{}.sizes\(\)', {
            'suffix': '_sizes',
            'nctype': lambda name: NamedCType(name, BaseCType(intArrayRefT)),
        }),
        # replace self.options() with self_options
        (r'{}.options\(\)', {
            'suffix': '_options',
            'nctype': lambda name: NamedCType(name, BaseCType(tensorOptionsT)),
        }),
        # replace zeros_like(self) with self_info
        (r'zeros_like\({}\)', {
            'suffix': '_info',
            'nctype': lambda name: NamedCType(name, BaseCType(typeAndSizeT)),
            'expr': lambda name: name,  # at save-time
            'res': lambda name: name + '_info.zeros()',  # at eval-time
        }),
        # replace self.size(2) with self_size_2
        (r'{}.size\((\w+)\)', {
            'suffix': lambda m: '_argsize_{}'.format(*m.groups()),
            'nctype': lambda name: NamedCType(name, BaseCType(intT)),
        }),
        # replace self.numel() with self_numel
        (r'{}.numel\(\)', {
            'suffix': '_numel',
            'nctype': lambda name: NamedCType(name, BaseCType(intT)),
        }),
        # replace to_args_sizes(self) with self_args_sizes
        (r'to_args_sizes\({}\)', {
            'suffix': '_args_sizes',
            'nctype': lambda name: NamedCType(name, VectorCType(VectorCType(BaseCType(intT)))),
        }),
        # replace to_args_scalartypes(self) with self_args_scalartypes
        (r'to_args_scalartypes\({}\)', {
            'suffix': '_args_scalartypes',
            'nctype': lambda name: NamedCType(name, VectorCType(BaseCType(scalarTypeT))),
        }),
        # replace TensorGeometry(self) with self_geometry
        (r'TensorGeometry\({}\)', {
            'suffix': '_geometry',
            'nctype': lambda name: NamedCType(name, BaseCType(tensorGeometryT)),
        }),
        (r'{}.scalar_type\(\)', {
            'suffix': '_scalar_type',
            'nctype': lambda name: NamedCType(name, BaseCType(scalarTypeT)),
        }),
        # replace self.dim() with self_dim
        (r'{}.dim\(\)', {
            'suffix': '_dim',
            'nctype': lambda name: NamedCType(name, BaseCType(intT)),
        }),
        # replace self.strides() with self_strides
        (r'{}.strides\(\)', {
            'suffix': '_strides',
            'nctype': lambda name: NamedCType(name, BaseCType(intArrayRefT)),
            'expr': stride_expr,
        }),
        # replace self.is_conj() with self_conjugate
        (r'{}.is_conj\(\)', {
            'suffix': '_conjugate',
            'nctype': lambda name: NamedCType(name, BaseCType(boolT)),
        })
    ]

    # find which arguments need to be saved
    saved: List[SavedAttribute] = []

    for nctype in nctypes:
        name = nctype.name.name if isinstance(nctype.name, SpecialArgName) else nctype.name
        # First search the formula for expressions which can be evaluated
        # when the autograd Function is created to avoid saving variables
        for regex, info in REPLACEMENTS:
            def repl(m: Match[str]) -> str:
                suffix: str = info['suffix'](m) if callable(info['suffix']) else info['suffix']
                expr: str = info['expr'](name) if 'expr' in info else m.group(0)
                saved.append(SavedAttribute(
                    nctype=info['nctype'](name + suffix),
                    expr=expr,
                ))
                if 'res' in info:
                    replacement: str = info['res'](name)
                    return replacement
                return name + suffix

            formula = re.sub(regex.format(name), repl, formula)

        # c10::optional<std::string> types stored in Backward nodes must be
        # converted to c10::optional<c10::string_view> before being passed into
        # the backward function
        if nctype.type == OptionalCType(BaseCType(stringT)):
            formula = re.sub(
                rf'\b{name}\b',
                f'{name}.has_value() ? c10::optional<c10::string_view>({name}.value()) : c10::nullopt',
                formula)

        # Find any variables which remain in the formula and save them
        if re.search(IDENT_REGEX.format(name), formula):
            saved.append(SavedAttribute(
                nctype=nctype,
                expr=name,
            ))

    return formula, tuple(saved)

def create_op_name(info: DifferentiabilityInfo) -> Optional[str]:
    # only assign an op name if we are actually going to calculate a derivative
    if not info.args_with_derivatives:
        return None
    name = info.name
    camel_case = ''.join([p.title() for p in name.split('_')])
    return (camel_case + 'Backward').replace('ForwardBackward', 'Backward')

def create_op_names(infos: Sequence[DifferentiabilityInfo]) -> Sequence[Optional[str]]:
    names = list(map(create_op_name, infos))
    dups = set(item for item, count in Counter(names).items() if count > 1)

    # de-duplicate operation names
    # you end up with something like:
    #   AddBackward0
    #   AddBackward1
    # one for each overload
    counter: Dict[str, int] = Counter()
    dedup: List[Optional[str]] = []
    for name in names:
        if name is None:
            # Keep a placeholder
            dedup.append(None)
        elif name in dups:
            dedup.append(f'{name}{counter[name]}')
            counter[name] += 1
        else:
            dedup.append(name)
    return dedup

def dedup_vars(vars: Sequence[SavedAttribute]) -> Sequence[SavedAttribute]:
    seen: Set[str] = set()
    saved: List[SavedAttribute] = []
    for var in vars:
        name = var.nctype.name.name if isinstance(var.nctype.name, SpecialArgName) else var.nctype.name
        if name in seen:
            continue
        seen.add(name)
        saved.append(var)
    return saved<|MERGE_RESOLUTION|>--- conflicted
+++ resolved
@@ -10,14 +10,9 @@
 from tools.codegen.api.autograd import (Derivative, DifferentiabilityInfo,
                                         SavedAttribute, ForwardDerivative)
 from tools.codegen.api.types import (Binding, CppSignatureGroup, NamedCType, BaseCType, VectorCType,
-<<<<<<< HEAD
                                      intArrayRefT, tensorOptionsT, typeAndSizeT, intT, boolT,
-                                     tensorGeometryT, scalarTypeT, SpecialArgName)
-=======
-                                     intArrayRefT, tensorOptionsT, typeAndSizeT, intT,
                                      tensorGeometryT, scalarTypeT, SpecialArgName,
                                      OptionalCType, stringT)
->>>>>>> 6620d7d6
 from tools.codegen.api import cpp
 from tools.codegen.gen import parse_native_yaml
 from tools.codegen.context import with_native_function
