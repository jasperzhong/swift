--- conflicted
+++ resolved
@@ -68,11 +68,7 @@
     def __len__(self) -> int:
         return len(self.data_source)
 
-<<<<<<< HEAD
 class SequentialSamplerFromIdx(Sampler):
-=======
-class SequentialSamplerFromIdx(torch.utils.data.Sampler):
->>>>>>> 377f1bae
     r"""Samples elements sequentially, always in the same order.
     Arguments:
         data_source (Dataset): dataset to sample from
@@ -90,11 +86,8 @@
         return len(self.data_source) - self.start_idx
 
 
-<<<<<<< HEAD
+
 class RandomSamplerFromIdx(Sampler):
-=======
-class RandomSamplerFromIdx(torch.utils.data.Sampler):
->>>>>>> 377f1bae
     r"""Samples elements randomly. If without replacement, then sample from a shuffled dataset.
     If with replacement, then user can specify :attr:`num_samples` to draw.
 
