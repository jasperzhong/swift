--- conflicted
+++ resolved
@@ -267,24 +267,18 @@
         return F.softmax(x, dim=1)
 
 
-<<<<<<< HEAD
-class TwoLinLayerNet(nn.Module):
-=======
 class UnusedParamTwoLinLayerNet(nn.Module):
->>>>>>> 3bdbaf14
     def __init__(self):
         super().__init__()
         self.a = nn.Linear(10, 10, bias=False)
         self.b = nn.Linear(10, 10, bias=False)
+        self.c = nn.Linear(5, 5, bias=False)
 
     def forward(self, x):
         a = self.a(x)
         b = self.b(x)
         return (a, b)
 
-<<<<<<< HEAD
-
-=======
 
 class DictOutputModule(nn.Module):
     def __init__(self):
@@ -312,7 +306,6 @@
         return (a, b)
 
 
->>>>>>> 3bdbaf14
 class EmbeddingNet(nn.Module):
     def __init__(self, rank):
         super().__init__()
@@ -6902,91 +6895,20 @@
             # early which causes failure with Barrier.sync.
             dist.barrier(group_gloo)
 
-        @with_dist_debug_levels(levels=["OFF", "INFO", "DETAIL"])
-        @require_backend({"gloo", "nccl"})
-        @require_backends_available({"gloo", "nccl"})
-        @skip_if_lt_x_gpu(2)
-        def test_output_unused_in_loss(self):
-            model = TwoLinLayerNet()
-            # Need copy of model to pass into 2nd DDP ctor otherwise autograd hooks
-            # on first DDP reducer will execute!
-            model_copy = copy.deepcopy(model)
+        def _test_output_unused_in_loss(self, module_cls, gradient_as_bucket_view):
+            model = module_cls()
+            local_net = copy.deepcopy(model)
             net = torch.nn.parallel.DistributedDataParallel(
                 copy.deepcopy(model).cuda(self.rank),
                 device_ids=[self.rank],
-            )
-            net_with_find_unused = torch.nn.parallel.DistributedDataParallel(
-                model_copy.cuda(self.rank),
-                device_ids=[self.rank],
                 find_unused_parameters=True,
             )
 
+            # Tests that certain parameters not getting gradient since the
+            # output is unused in loss computation is supported. Specifically,
+            # checks that the grads remain unchanged and are the same as local
+            # training.
             inp = torch.randn(10, 10)
-<<<<<<< HEAD
-
-            for ddp in [net, net_with_find_unused]:
-                for i in range(2):
-                    if i == 0:
-                        a, b = ddp(inp)
-                        loss = b.sum()
-                        loss.backward()
-                    else:
-                        try:
-                            a, b = ddp(inp)
-                            loss = b.sum()
-                            loss.backward()
-                        except RuntimeError as e:
-                            msg = str(e)
-                            unused_index = 0
-                            unused_index_substr = (
-                                f"Parameter indices which did not receive grad for rank {self.rank}: {unused_index}"
-                            )
-                            if ddp == net:
-                                expected_strs = [
-                                    ddp_prev_reduction_unfinished_str,
-                                    ddp_recommend_find_unused_params_str,
-                                    ddp_outputs_not_used_in_loss_str,
-                                    unused_index_substr,
-                                ]
-                                unexpected_strs = [
-                                    ddp_find_unused_params_enabled_str,
-                                ]
-                            elif ddp == net_with_find_unused:
-                                expected_strs = [
-                                    ddp_prev_reduction_unfinished_str,
-                                    ddp_outputs_not_used_in_loss_str,
-                                    ddp_find_unused_params_enabled_str,
-                                    unused_index_substr,
-                                ]
-                                unexpected_strs = [
-                                    ddp_recommend_find_unused_params_str,
-                                ]
-                            # In debug mode, should show parameters that weren't reduced.
-                            # Without debug mode, should show suggestion to use debug mode.
-                            if (
-                                dist._get_debug_mode()
-                                == dist._DistributedDebugLevel.OFF
-                            ):
-                                expected_strs.append(ddp_suggest_debug_mode_str)
-                            else:
-                                unreduced_params = ", ".join(["a.weight"])
-                                expected_strs.append(
-                                    f"did not receive grad for rank {self.rank}: {unreduced_params}"
-                                )
-                            for s in expected_strs:
-                                self.assertTrue(
-                                    s in msg, f"Expected {s} to be in {msg}"
-                                )
-                            for s in unexpected_strs:
-                                self.assertFalse(
-                                    s in msg, f"Expected {s} not to be in {msg}"
-                                )
-                        else:
-                            self.assertFalse(True, "DDP error not raised")
-
-            dist.barrier()
-
-=======
 
             # Ensure that if a param is not used in loss computation, its
             # gradient is untouched, i.e. if it is None before it is None after,
@@ -7119,7 +7041,6 @@
                     {local_grad}""",
                 )
 
->>>>>>> 3bdbaf14
         def _test_different_graph_across_ranks(
             self, find_unused_parameters=False, static_graph=False
         ):
@@ -7789,8 +7710,6 @@
             BACKEND != "nccl" and BACKEND != "gloo",
             "Only Nccl & Gloo backend support DistributedDataParallel",
         )
-<<<<<<< HEAD
-=======
         def test_ddp_returns_tensor_with_no_grad(self):
             # Tests case where module returns tensor that does not require grad.
             torch.cuda.set_device(self.rank)
@@ -7830,7 +7749,6 @@
             BACKEND != "nccl" and BACKEND != "gloo",
             "Only Nccl & Gloo backend support DistributedDataParallel",
         )
->>>>>>> 3bdbaf14
         def test_detect_ddp_is_actually_static(self):
             class ToyModel(nn.Module):
                 def __init__(self):
