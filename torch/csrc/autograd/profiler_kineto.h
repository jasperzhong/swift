--- conflicted
+++ resolved
@@ -135,7 +135,20 @@
     return *stack_;
   }
 
-<<<<<<< HEAD
+  KinetoEvent& stack(const std::vector<std::string>& st) {
+    stack_ = st;
+    return *this;
+  }
+
+  uint8_t scope() const {
+    return scope_;
+  }
+
+  KinetoEvent& scope(uint8_t scope) {
+    scope_ = scope;
+    return *this;
+  }
+
   bool hasModuleHierarchy() const {
     return module_hierarchy_ != c10::nullopt;
   }
@@ -144,45 +157,8 @@
     return *module_hierarchy_;
   }
 
-  uint8_t scope() const {
-    return scope_;
-  }
-
-  KinetoEvent& startThreadId(uint64_t start_thread_id) {
-    start_thread_id_ = start_thread_id;
-    return *this;
-  }
-
-  KinetoEvent& endThreadId(uint64_t end_thread_id) {
-    end_thread_id_ = end_thread_id;
-    return *this;
-  }
-
-  KinetoEvent& fwdThreadId(uint64_t fwd_thread_id) {
-    fwd_thread_id_ = fwd_thread_id;
-    return *this;
-  }
-
-  KinetoEvent& shapes(const std::vector<std::vector<int64_t>>& shapes) {
-    shapes_ = shapes;
-    return *this;
-  }
-
-  KinetoEvent& dtypes(const std::vector<std::string>& dtypes) {
-    dtypes_ = dtypes;
-=======
-  KinetoEvent& stack(const std::vector<std::string>& st) {
-    stack_ = st;
->>>>>>> 431eb739
-    return *this;
-  }
-
-  uint8_t scope() const {
-    return scope_;
-  }
-
-  KinetoEvent& scope(uint8_t scope) {
-    scope_ = scope;
+  KinetoEvent& moduleHierarchy(const std::vector<std::string>& module_hierarchy) {
+    module_hierarchy_ = module_hierarchy;
     return *this;
   }
 
@@ -190,18 +166,8 @@
     return name_;
   }
 
-<<<<<<< HEAD
-  KinetoEvent& moduleHierarchy(const std::vector<std::string>& module_hierarchy) {
-    module_hierarchy_ = module_hierarchy;
-    return *this;
-  }
-
-  KinetoEvent& scope(uint8_t scope) {
-    scope_ = scope;
-=======
   KinetoEvent& name(const std::string& evt_name) {
     name_ = evt_name;
->>>>>>> 431eb739
     return *this;
   }
 
