#pragma once

#include <torch/csrc/distributed/rpc/message.h>
#include <torch/csrc/distributed/rpc/process_group_agent.h>

namespace torch {
namespace distributed {
namespace rpc {

struct FaultyProcessGroupRpcBackendOptions
    : public ProcessGroupRpcBackendOptions {
  FaultyProcessGroupRpcBackendOptions(
      int num_send_recv_threads,
      float rpc_timeout,
      std::string init_method,
      std::vector<std::string> messages_to_fail,
      std::unordered_map<std::string, float> messages_to_delay,
      int num_fail_sends = 0)
      : ProcessGroupRpcBackendOptions(
            num_send_recv_threads,
            rpc_timeout,
            std::move(init_method)),
        messagesToFail(std::move(messages_to_fail)),
        messagesToDelay(std::move(messages_to_delay)),
        numFailSends(num_fail_sends) {
    TORCH_CHECK(numFailSends >= 0, "numFailSends should be non-negative");
  }

  std::vector<std::string> messagesToFail;
  std::unordered_map<std::string, float> messagesToDelay;
  int numFailSends;
};

class FaultyProcessGroupAgent : public ProcessGroupAgent {
 public:
  FaultyProcessGroupAgent(
      const c10::intrusive_ptr<::c10d::Store>& store,
      std::string workerName,
      c10::intrusive_ptr<c10d::ProcessGroup> pg,
      int numSendRecvThreads,
      std::chrono::milliseconds rpcTimeout,
      const std::vector<std::string>& messagesToFail,
      const std::unordered_map<std::string, float>& messageTypesToDelay,
      int failNumSends = 0);

  // Faulty send function for this class.
  c10::intrusive_ptr<JitFuture> send(
      const WorkerInfo& to,
      Message&& message,
      const float rpcTimeoutSeconds = torch::distributed::rpc::kUnsetRpcTimeout,
<<<<<<< HEAD
      const std::unordered_map<c10::DeviceIndex, c10::DeviceIndex>& deviceMap =
          {}) override;
=======
      const std::unordered_map<c10::Device, c10::Device>& deviceMap = {})
      override;
>>>>>>> 98fcdb80

 protected:
  // This function checks the messageTypesToFail_ to determine whether to use
  // the faulty send or not.
  virtual bool shouldFailMessage(MessageType type) const;

 private:
  // Overrides ProcessGroupAgent's enqueueSend to inject delays.
  void enqueueSend(SendWork work) override;
  // Override ProcessGroupAgent's sendToSelf to inject delays.
  void sendToSelf(Message&& message) override;
  // This function parses the list of strings passed in by the python tests and
  // resolves the Message Types that must use the faulty send.
  std::vector<MessageType> parseMessagesToFailInput(
      const std::vector<std::string>& messagesToFail) const;

  // Returns amount of time in seconds to delay sending of the given message
  // type.
  float getDelayForMessage(MessageType type) const;

  // Parse message types that we should inject arbitrary delays for.
  std::unordered_map<MessageType, float, std::hash<int>> parseMessagesToDelay(
      const std::unordered_map<std::string, float>& messageTypesToDelay) const;

  // Number of sends to intentionally fail before allowing one to succeed.
  const int failNumSends_;

  // Vector of the MessageTypes that we must use the faulty send for. This is
  // parsed based on a list of strings passed in by the python tests.
  const std::vector<MessageType> messageTypesToFail_;

  // Mapping of message types to amount we should delay send for in the ::send()
  // function.
  std::unordered_map<MessageType, float, std::hash<int>> messageTypesToDelay_;

  // Map to track the number of sends we've failed for each RPC.
  std::unordered_map<std::string, int> failMessageCountMap_;

  // Mutex to guard failMessageCountMap_
  std::mutex failMapMutex_;

  MessageType messageStringToType(const std::string& messageString) const;
};
} // namespace rpc
} // namespace distributed
} // namespace torch<|MERGE_RESOLUTION|>--- conflicted
+++ resolved
@@ -48,13 +48,8 @@
       const WorkerInfo& to,
       Message&& message,
       const float rpcTimeoutSeconds = torch::distributed::rpc::kUnsetRpcTimeout,
-<<<<<<< HEAD
-      const std::unordered_map<c10::DeviceIndex, c10::DeviceIndex>& deviceMap =
-          {}) override;
-=======
       const std::unordered_map<c10::Device, c10::Device>& deviceMap = {})
       override;
->>>>>>> 98fcdb80
 
  protected:
   // This function checks the messageTypesToFail_ to determine whether to use
