--- conflicted
+++ resolved
@@ -397,12 +397,8 @@
     list.clear();
   } else if (n > 1) {
     size_t list_size = list.size();
-<<<<<<< HEAD
-    for (int64_t i = 1; i < n; i++) {
-=======
     for (const auto i : c10::irange(1, n)) {
       (void)i; // Suppress unused variable warning
->>>>>>> 3bdbaf14
       for (const auto j : c10::irange(list_size)) {
         list.push_back(list.get(j));
       }
