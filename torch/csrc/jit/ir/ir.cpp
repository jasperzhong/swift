--- conflicted
+++ resolved
@@ -1291,10 +1291,7 @@
     v->replaceAllUsesWith(new_out);
   }
   replace_node->copyMetadata(this);
-<<<<<<< HEAD
-=======
   replace_node->copyAttributes(*this);
->>>>>>> 078fadaa
   TORCH_INTERNAL_ASSERT(
       (replace_node->maybeOperator() != nullptr) == had_operator,
       "invalid symbol replacement:",
