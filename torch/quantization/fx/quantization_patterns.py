--- conflicted
+++ resolved
@@ -327,12 +327,8 @@
         if is_reference and self.binary_op in binary_reference_op_supported_dtypes and \
                 dtypes in binary_reference_op_supported_dtypes[self.binary_op]:
             if dtypes in binary_op_int8_dtypes:
-<<<<<<< HEAD
-                args = load_arg(quantized=[torch.quint8, torch.qint8])(self.binary_op_node.args)
-=======
                 # make sure both inputs are quantized to torch.quint8
                 load_arg(quantized={0: torch.quint8, 1: torch.quint8})(self.binary_op_node.args)
->>>>>>> 773a8eed
                 args = load_arg(quantized=torch.float)(self.binary_op_node.args)
                 kwargs = load_arg(quantized=torch.float)(self.binary_op_node.kwargs)
                 op_out = quantized_graph.node_copy(self.binary_op_node, load_arg(quantized=torch.float))
