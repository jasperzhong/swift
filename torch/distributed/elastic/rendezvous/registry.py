--- conflicted
+++ resolved
@@ -11,17 +11,6 @@
 
 def _create_static_handler(params: RendezvousParameters) -> RendezvousHandler:
     from . import static_tcp_rendezvous
-<<<<<<< HEAD
-
-    return static_tcp_rendezvous.create_rdzv_handler(params)
-
-
-def _create_etcd_handler(params: RendezvousParameters) -> RendezvousHandler:
-    from . import etcd_rendezvous
-
-    return etcd_rendezvous.create_rdzv_handler(params)
-=======
->>>>>>> 7b9764cb
 
     return static_tcp_rendezvous.create_rdzv_handler(params)
 
@@ -53,13 +42,8 @@
 
 def _register_default_handlers() -> None:
     handler_registry.register("etcd", _create_etcd_handler)
-<<<<<<< HEAD
-    handler_registry.register("c10d-experimental", _create_c10d_handler)
-    handler_registry.register("etcd-experimental", _create_expr_etcd_handler)
-=======
     handler_registry.register("etcd-v2", _create_etcd_v2_handler)
     handler_registry.register("c10d", _create_c10d_handler)
->>>>>>> 7b9764cb
     handler_registry.register("static", _create_static_handler)
 
 
