--- conflicted
+++ resolved
@@ -85,11 +85,7 @@
             [],
             *functional_optim_args,
             **functional_optim_kwargs,
-<<<<<<< HEAD
-            allow_empty_param_list=True,
-=======
             _allow_empty_param_list=True,
->>>>>>> 3bdbaf14
         )
         if not hasattr(self.functional_optimizer, "step_param"):
             raise ValueError(
