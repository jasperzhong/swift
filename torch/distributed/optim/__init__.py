"""
:mod:`torch.distributed.optim` exposes DistributedOptimizer, which takes a list
of remote parameters (:class:`~torch.distributed.rpc.RRef`) and runs the
optimizer locally on the workers where the parameters live.  The distributed
optimizer can use any of the local optimizer :ref:`optimizer-algorithms` to
apply the gradients on each worker.
"""
<<<<<<< HEAD
from .optimizer import DistributedOptimizer
=======
import torch
from torch import optim
from .functional_adagrad import _FunctionalAdagrad
from .functional_adam import _FunctionalAdam
from .functional_adamw import _FunctionalAdamW
from .functional_sgd import _FunctionalSGD
from .functional_adadelta import _FunctionalAdadelta
from .functional_rmsprop import _FunctionalRMSprop
from .functional_rprop import _FunctionalRprop
from .functional_adamax import _FunctionalAdamax

# dict to map a user passed in optimizer_class to a functional
# optimizer class if we have already defined inside the
# distributed.optim package, this is so that we hide the
# functional optimizer to user and still provide the same API.
functional_optim_map = {
    optim.Adagrad: _FunctionalAdagrad,
    optim.Adam: _FunctionalAdam,
    optim.AdamW: _FunctionalAdamW,
    optim.SGD: _FunctionalSGD,
    optim.Adadelta: _FunctionalAdadelta,
    optim.RMSprop: _FunctionalRMSprop,
    optim.Rprop: _FunctionalRprop,
    optim.Adamax: _FunctionalAdamax,
}

if hasattr(torch._C, '_rpc_init'):
    from .optimizer import DistributedOptimizer

>>>>>>> 3bdbaf14
from .post_localSGD_optimizer import PostLocalSGDOptimizer
from .zero_redundancy_optimizer import ZeroRedundancyOptimizer<|MERGE_RESOLUTION|>--- conflicted
+++ resolved
@@ -5,9 +5,6 @@
 optimizer can use any of the local optimizer :ref:`optimizer-algorithms` to
 apply the gradients on each worker.
 """
-<<<<<<< HEAD
-from .optimizer import DistributedOptimizer
-=======
 import torch
 from torch import optim
 from .functional_adagrad import _FunctionalAdagrad
@@ -37,6 +34,5 @@
 if hasattr(torch._C, '_rpc_init'):
     from .optimizer import DistributedOptimizer
 
->>>>>>> 3bdbaf14
 from .post_localSGD_optimizer import PostLocalSGDOptimizer
 from .zero_redundancy_optimizer import ZeroRedundancyOptimizer