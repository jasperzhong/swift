#include <ATen/ATen.h>
#include <ATen/NativeFunctions.h>
#include <c10/util/Optional.h>

#include <c10/core/impl/DeviceGuardImplInterface.h>

namespace at {
namespace native {

// Take a Device that may not have device_index set (i.e., having it as -1
// representing the current device) and return the corresponding Device
// according to the actual device at the time of this function call.  No-op
// if the device_index is set.
static inline Device ensure_has_index(Device device) {
  if (device.is_cpu() || device.has_index()) {
    return device;
  }
  const c10::impl::DeviceGuardImplInterface* impl = c10::impl::getDeviceGuardImpl(device.type());
  return impl->getDevice();
}

static inline Tensor to_impl(const Tensor& self, const TensorOptions& options, bool non_blocking, bool copy) {
  auto memory_format = options.memory_format_opt().value_or(MemoryFormat::Preserve);

  if (self.dtype() == options.dtype() && self.layout() == options.layout() &&
      self.device() == options.device() && !copy &&
      (memory_format == MemoryFormat::Preserve ||
       self.suggest_memory_format() == memory_format)) {
    return self;
  }

  bool pin_out = (non_blocking && self.is_cuda() && options.device().is_cpu() &&
                  (options.layout() == c10::kStrided));

  if (memory_format == MemoryFormat::Preserve) {
<<<<<<< HEAD
    if (self.is_non_overlapping_and_dense()) {
      Tensor r;
      if (self.is_quantized()) {
        r = at::empty_quantized(self.sizes(), self, options);
      } else {
        r = at::empty_strided(
            self.sizes(),
            self.strides(),
            options.memory_format(c10::nullopt).pinned_memory(pin_out));
      }
=======
    if (self.is_non_overlapping_and_dense() && options.device().supports_as_strided()) {
      // Copy all strides
      auto r = at::empty_strided(self.sizes(),
                                 self.strides(),
                                 options.memory_format(c10::nullopt).pinned_memory(pin_out));
>>>>>>> 0e7b5ea6
      r.copy_(self, non_blocking);
      return r;
    } else {
      memory_format = self.suggest_memory_format();
    }
  }
  // See Note [Explicit nullopt MemoryFormat argument]
  auto r = at::empty(self.sizes(),
                     options.memory_format(memory_format).pinned_memory(pin_out),
                     c10::nullopt);
  r.copy_(self, non_blocking);
  return r;
}

Tensor to(
  const Tensor& self,
    c10::optional<ScalarType> dtype,
    c10::optional<Layout> layout,
    c10::optional<Device> device,
    c10::optional<bool> pin_memory,
  bool non_blocking,
  bool copy,
  c10::optional<c10::MemoryFormat> optional_memory_format
) {
  // See [Note: hacky wrapper removal for TensorOptions]
  TensorOptions options_ = TensorOptions().dtype(dtype).layout(layout).device(device).pinned_memory(pin_memory);

  TORCH_CHECK(
    !(options_.has_memory_format() && optional_memory_format.has_value()),
    "Cannot set memory_format both in TensorOptions and explicit argument; please delete "
    "the redundant setter.");
  auto options = options_.merge_memory_format(optional_memory_format);

  TORCH_CHECK(options.requires_grad_opt() == c10::nullopt,
           "to(options) expects unset requires_grad flag, but got "
           "options.requires_grad set as ", options.requires_grad());

  TORCH_CHECK(!options.has_layout() || self.layout() == options.layout(),
           "to(options) doesn't support converting to a different layout, "
           "but got self.layout being ", self.layout(),
           " and options.layout set as ", options.layout());

  if (options.has_device()) {
    options = options.device(ensure_has_index(options.device()));
  }
  auto specified_options = self.options().merge_in(options);
  return to_impl(self, specified_options, non_blocking, copy);
}

Tensor to(const Tensor& self, Device device, ScalarType dtype, bool non_blocking, bool copy, c10::optional<c10::MemoryFormat> optional_memory_format) {
  device = ensure_has_index(device);
  return to_impl(
      self,
      self.options().device(device).dtype(dtype).memory_format(optional_memory_format),
      non_blocking,
      copy);
}

Tensor to(const Tensor& self, ScalarType dtype, bool non_blocking, bool copy, c10::optional<c10::MemoryFormat> optional_memory_format) {
  return to_impl(
      self, self.options().dtype(dtype).memory_format(optional_memory_format), non_blocking, copy);
}

Tensor to(const Tensor& self, const Tensor& other, bool non_blocking, bool copy, c10::optional<c10::MemoryFormat> optional_memory_format) {
  auto options = other.options();
  return to_impl(self, options.memory_format(optional_memory_format), non_blocking, copy);
}

// This op is important primarily for lazy / graph-based backends.
// While this vanilla implementation loops through each tensor and independently converts it to cpu,
// a lazy backend like XLA might need to tell sync updates across tensors.
std::vector<Tensor> _to_cpu(TensorList tensors) {
    std::vector<Tensor> cpu_tensors;
    for (const auto& t : tensors) {
        cpu_tensors.push_back(t.cpu());
    }
    return cpu_tensors;
}

Tensor to_dense_backward(const Tensor& grad, const Tensor& input_) {
  AT_ASSERT(input_.layout() != c10::kStrided);
  if (input_.layout() == c10::kSparse) {
    auto input = input_.coalesce();
    return grad.sparse_mask(input);
  } else if (input_.layout() == c10::kMkldnn) {
    return grad.to_mkldnn(input_.scalar_type());
  } else {
    AT_ERROR("Unsupported input layout: ", input_.layout());
  }
}

Tensor to_mkldnn_backward(const Tensor& grad, const Tensor& input_) {
  AT_ASSERT(input_.layout() == c10::kStrided);
  return grad.to_dense(input_.scalar_type());
}

Tensor view_dtype(const Tensor& self, ScalarType dtype) {
  if (self.scalar_type() == dtype) {
    return self;
  }
  auto type_meta = c10::scalarTypeToTypeMeta(dtype);
  // NOLINTNEXTLINE(clang-diagnostic-sign-compare)
  TORCH_CHECK(self.element_size() == type_meta.itemsize(),
    "Viewing a tensor as a new dtype with a different number of bytes per element is not supported.");
  Storage storage = self.storage();
  auto new_tensor = detail::make_tensor<TensorImpl>(
      std::move(storage), self.key_set(), type_meta);
  auto* impl = new_tensor.unsafeGetTensorImpl();
  impl->set_storage_offset(self.storage_offset());
  impl->set_sizes_and_strides(self.sizes(), self.strides());
  return new_tensor;
}

}} // namespace at::native<|MERGE_RESOLUTION|>--- conflicted
+++ resolved
@@ -33,8 +33,7 @@
                   (options.layout() == c10::kStrided));
 
   if (memory_format == MemoryFormat::Preserve) {
-<<<<<<< HEAD
-    if (self.is_non_overlapping_and_dense()) {
+    if (self.is_non_overlapping_and_dense() && options.device().supports_as_strided()) {
       Tensor r;
       if (self.is_quantized()) {
         r = at::empty_quantized(self.sizes(), self, options);
@@ -44,13 +43,6 @@
             self.strides(),
             options.memory_format(c10::nullopt).pinned_memory(pin_out));
       }
-=======
-    if (self.is_non_overlapping_and_dense() && options.device().supports_as_strided()) {
-      // Copy all strides
-      auto r = at::empty_strided(self.sizes(),
-                                 self.strides(),
-                                 options.memory_format(c10::nullopt).pinned_memory(pin_out));
->>>>>>> 0e7b5ea6
       r.copy_(self, non_blocking);
       return r;
     } else {
