--- conflicted
+++ resolved
@@ -767,11 +767,7 @@
   out = Vectorized<float>::loadu(values);
 }
 
-<<<<<<< HEAD
-void load_fp32_from_bf16(const c10::BFloat16 *data, Vectorized<float>& out1, Vectorized<float>& out2) {
-=======
 C10_UNUSED void load_fp32_from_bf16(const c10::BFloat16 *data, Vectorized<float>& out1, Vectorized<float>& out2) {
->>>>>>> 3bdbaf14
   load_fp32_from_bf16(data, out1);
   data += Vectorized<float>::size();
   load_fp32_from_bf16(data, out2);
