#pragma once

#include <algorithm>
#include <cstddef>
#include <exception>

#define INTRA_OP_PARALLEL

namespace at {
namespace internal {

// Run lambda function `fn` over `task_id` in [0, `range`) with threadpool.
// `fn` will be called with params: (thread_pool_task_id, task_id).
CAFFE2_API void _run_with_pool(const std::function<void(int, size_t)>& fn, size_t range);

// RAII guard helps to support in_parallel_region() and get_thread_num() API.
struct CAFFE2_API ParallelRegionGuard {
  ParallelRegionGuard(int64_t task_id);
  ~ParallelRegionGuard();
};

inline std::tuple<size_t, size_t> calc_num_tasks_and_chunk_size(
    int64_t begin, int64_t end, int64_t grain_size) {
  if ((end - begin) < grain_size) {
    return std::make_tuple(1, std::max((int64_t)0, end - begin));
  }
  // Choose number of tasks based on grain size and number of threads.
  size_t chunk_size = divup((end - begin), get_num_threads());
  // Make sure each task is at least grain_size size.
  chunk_size = std::max((size_t)grain_size, chunk_size);
  size_t num_tasks = divup((end - begin), chunk_size);
  return std::make_tuple(num_tasks, chunk_size);
}

} // namespace internal

template <class F>
inline void parallel_for(
    const int64_t begin,
    const int64_t end,
    const int64_t grain_size,
    const F& f) {
  TORCH_CHECK(grain_size >= 0);
  if (begin >= end) {
    return;
  }
  if ((end - begin) < grain_size || in_parallel_region()) {
    f(begin, end);
    return;
  }
  size_t num_tasks, chunk_size;
  std::tie(num_tasks, chunk_size) =
      internal::calc_num_tasks_and_chunk_size(begin, end, grain_size);
  std::atomic_flag err_flag = ATOMIC_FLAG_INIT;
  std::exception_ptr eptr;
  std::vector<std::shared_ptr<c10::ivalue::Future>> futures(num_tasks);
  for (size_t i = 0; i < num_tasks; ++i) {
    futures[i] = std::make_shared<c10::ivalue::Future>(NoneType::get());
  }
  auto task = [f, &eptr, &err_flag, &futures, begin, end, chunk_size]
      (int idx, size_t task_id) {
    int64_t local_start = begin + task_id * chunk_size;
    if (local_start < end) {
      int64_t local_end = std::min(end, (int64_t)(chunk_size + local_start));
      try {
        internal::ParallelRegionGuard guard(task_id);
        f(local_start, local_end);
      } catch (...) {
        if (!err_flag.test_and_set()) {
          eptr = std::current_exception();
        }
      }
<<<<<<< HEAD
=======
      internal::_set_in_parallel_region(false);
      internal::_unset_thread_num();
    };

    std::vector<std::shared_ptr<c10::ivalue::Future>> futures(num_tasks);
    for (size_t task_id = 0; task_id < num_tasks; ++task_id) {
      futures[task_id] = std::make_shared<c10::ivalue::Future>(c10::NoneType::get());
    }
    for (size_t task_id = 1; task_id < num_tasks; ++task_id) {
      int64_t local_start = begin + task_id * chunk_size;
      if (local_start < end) {
        int64_t local_end = std::min(end, (int64_t)(chunk_size + local_start));
        internal::_get_intraop_pool().run(
          // copy task_id, local_start, local_end
          [&task, &futures, task_id, local_start, local_end]() {
            task(task_id, local_start, local_end);
            futures[task_id]->markCompleted();
          }
        );
      } else {
        futures[task_id]->markCompleted();
      }
>>>>>>> 3827240c
    }
    futures[task_id]->markCompleted();
  };
  internal::_run_with_pool(task, num_tasks);

  // Wait for all tasks to finish.
  for (size_t task_id = 0; task_id < num_tasks; ++task_id) {
    futures[task_id]->wait();
  }
  if (eptr) {
    std::rethrow_exception(eptr);
  }
}

template <class scalar_t, class F, class SF>
inline scalar_t parallel_reduce(
    const int64_t begin,
    const int64_t end,
    const int64_t grain_size,
    const scalar_t ident,
    const F& f,
    const SF& sf) {
  TORCH_CHECK(grain_size >= 0);
  if (begin >= end) {
    return ident;
  }
<<<<<<< HEAD
  if ((end - begin) < grain_size || in_parallel_region()) {
=======

  if (((end - begin) >= grain_size) && !in_parallel_region()) {
    size_t chunk_size = divup((end - begin), get_num_threads());
    chunk_size = std::max((size_t)grain_size, chunk_size);
    size_t num_tasks = divup((end - begin), chunk_size);
    std::vector<scalar_t> results(num_tasks);
    scalar_t* results_data = results.data();

    std::atomic_flag err_flag = ATOMIC_FLAG_INIT;
    std::exception_ptr eptr;
    auto task = [f, ident, results_data, &eptr, &err_flag]
        (int64_t task_id, int64_t local_start, int64_t local_end) {
      internal::_set_thread_num(task_id);
      internal::_set_in_parallel_region(true);
      try {
        results_data[task_id] = f(local_start, local_end, ident);
      } catch (...) {
        if (!err_flag.test_and_set()) {
          eptr = std::current_exception();
        }
      }
      internal::_set_in_parallel_region(false);
      internal::_unset_thread_num();
    };

    std::vector<std::shared_ptr<c10::ivalue::Future>> futures(num_tasks);
    for (size_t task_id = 0; task_id < num_tasks; ++task_id) {
      futures[task_id] = std::make_shared<c10::ivalue::Future>(c10::NoneType::get());
    }
    for (size_t task_id = 1; task_id < num_tasks; ++task_id) {
      int64_t local_start = begin + task_id * chunk_size;
      if (local_start < end) {
        int64_t local_end = std::min(end, (int64_t)(chunk_size + local_start));
        internal::_get_intraop_pool().run(
          // copy task_id, local_start, local_end
          [&task, &futures, task_id, local_start, local_end]() {
            task(task_id, local_start, local_end);
            futures[task_id]->markCompleted();
          }
        );
      } else {
        futures[task_id]->markCompleted();
      }
    }

    int64_t first_task_end = std::min(end, (int64_t)(chunk_size + begin));
    task(0, begin, first_task_end);
    for (size_t task_id = 1; task_id < num_tasks; ++task_id) {
      futures[task_id]->wait();
    }
    if (eptr) {
      std::rethrow_exception(eptr);
    }

    scalar_t result = ident;
    for (auto partial_result : results) {
      result = sf(result, partial_result);
    }
    return result;
  } else {
>>>>>>> 3827240c
    return f(begin, end, ident);
  }
  size_t num_tasks, chunk_size;
  std::tie(num_tasks, chunk_size) =
      internal::calc_num_tasks_and_chunk_size(begin, end, grain_size);
  std::vector<scalar_t> results(num_tasks);
  scalar_t* results_data = results.data();
  parallel_for(
    begin,
    end,
    grain_size,
    [f, results_data, ident](int64_t local_start, int64_t local_end) {
      results_data[get_thread_num()] = f(local_start, local_end, ident);
    }
  );
  scalar_t result = ident;
  for (auto partial_result : results) {
    result = sf(result, partial_result);
  }
  return result;
}

} // namespace at<|MERGE_RESOLUTION|>--- conflicted
+++ resolved
@@ -54,11 +54,11 @@
   std::atomic_flag err_flag = ATOMIC_FLAG_INIT;
   std::exception_ptr eptr;
   std::vector<std::shared_ptr<c10::ivalue::Future>> futures(num_tasks);
-  for (size_t i = 0; i < num_tasks; ++i) {
-    futures[i] = std::make_shared<c10::ivalue::Future>(NoneType::get());
+  for (size_t task_id = 0; task_id < num_tasks; ++task_id) {
+    futures[task_id] = std::make_shared<c10::ivalue::Future>(c10::NoneType::get());
   }
   auto task = [f, &eptr, &err_flag, &futures, begin, end, chunk_size]
-      (int idx, size_t task_id) {
+      (int _, size_t task_id) {
     int64_t local_start = begin + task_id * chunk_size;
     if (local_start < end) {
       int64_t local_end = std::min(end, (int64_t)(chunk_size + local_start));
@@ -70,31 +70,6 @@
           eptr = std::current_exception();
         }
       }
-<<<<<<< HEAD
-=======
-      internal::_set_in_parallel_region(false);
-      internal::_unset_thread_num();
-    };
-
-    std::vector<std::shared_ptr<c10::ivalue::Future>> futures(num_tasks);
-    for (size_t task_id = 0; task_id < num_tasks; ++task_id) {
-      futures[task_id] = std::make_shared<c10::ivalue::Future>(c10::NoneType::get());
-    }
-    for (size_t task_id = 1; task_id < num_tasks; ++task_id) {
-      int64_t local_start = begin + task_id * chunk_size;
-      if (local_start < end) {
-        int64_t local_end = std::min(end, (int64_t)(chunk_size + local_start));
-        internal::_get_intraop_pool().run(
-          // copy task_id, local_start, local_end
-          [&task, &futures, task_id, local_start, local_end]() {
-            task(task_id, local_start, local_end);
-            futures[task_id]->markCompleted();
-          }
-        );
-      } else {
-        futures[task_id]->markCompleted();
-      }
->>>>>>> 3827240c
     }
     futures[task_id]->markCompleted();
   };
@@ -121,70 +96,7 @@
   if (begin >= end) {
     return ident;
   }
-<<<<<<< HEAD
   if ((end - begin) < grain_size || in_parallel_region()) {
-=======
-
-  if (((end - begin) >= grain_size) && !in_parallel_region()) {
-    size_t chunk_size = divup((end - begin), get_num_threads());
-    chunk_size = std::max((size_t)grain_size, chunk_size);
-    size_t num_tasks = divup((end - begin), chunk_size);
-    std::vector<scalar_t> results(num_tasks);
-    scalar_t* results_data = results.data();
-
-    std::atomic_flag err_flag = ATOMIC_FLAG_INIT;
-    std::exception_ptr eptr;
-    auto task = [f, ident, results_data, &eptr, &err_flag]
-        (int64_t task_id, int64_t local_start, int64_t local_end) {
-      internal::_set_thread_num(task_id);
-      internal::_set_in_parallel_region(true);
-      try {
-        results_data[task_id] = f(local_start, local_end, ident);
-      } catch (...) {
-        if (!err_flag.test_and_set()) {
-          eptr = std::current_exception();
-        }
-      }
-      internal::_set_in_parallel_region(false);
-      internal::_unset_thread_num();
-    };
-
-    std::vector<std::shared_ptr<c10::ivalue::Future>> futures(num_tasks);
-    for (size_t task_id = 0; task_id < num_tasks; ++task_id) {
-      futures[task_id] = std::make_shared<c10::ivalue::Future>(c10::NoneType::get());
-    }
-    for (size_t task_id = 1; task_id < num_tasks; ++task_id) {
-      int64_t local_start = begin + task_id * chunk_size;
-      if (local_start < end) {
-        int64_t local_end = std::min(end, (int64_t)(chunk_size + local_start));
-        internal::_get_intraop_pool().run(
-          // copy task_id, local_start, local_end
-          [&task, &futures, task_id, local_start, local_end]() {
-            task(task_id, local_start, local_end);
-            futures[task_id]->markCompleted();
-          }
-        );
-      } else {
-        futures[task_id]->markCompleted();
-      }
-    }
-
-    int64_t first_task_end = std::min(end, (int64_t)(chunk_size + begin));
-    task(0, begin, first_task_end);
-    for (size_t task_id = 1; task_id < num_tasks; ++task_id) {
-      futures[task_id]->wait();
-    }
-    if (eptr) {
-      std::rethrow_exception(eptr);
-    }
-
-    scalar_t result = ident;
-    for (auto partial_result : results) {
-      result = sf(result, partial_result);
-    }
-    return result;
-  } else {
->>>>>>> 3827240c
     return f(begin, end, ident);
   }
   size_t num_tasks, chunk_size;
@@ -192,14 +104,39 @@
       internal::calc_num_tasks_and_chunk_size(begin, end, grain_size);
   std::vector<scalar_t> results(num_tasks);
   scalar_t* results_data = results.data();
-  parallel_for(
-    begin,
-    end,
-    grain_size,
-    [f, results_data, ident](int64_t local_start, int64_t local_end) {
-      results_data[get_thread_num()] = f(local_start, local_end, ident);
+
+  std::atomic_flag err_flag = ATOMIC_FLAG_INIT;
+  std::exception_ptr eptr;
+  std::vector<std::shared_ptr<c10::ivalue::Future>> futures(num_tasks);
+  for (size_t task_id = 0; task_id < num_tasks; ++task_id) {
+    futures[task_id] = std::make_shared<c10::ivalue::Future>(c10::NoneType::get());
+  }
+  auto task = [f, ident, results_data, &eptr, &err_flag, &futures, begin, end, chunk_size]
+      (int _, size_t task_id) {
+    int64_t local_start = begin + task_id * chunk_size;
+    if (local_start < end) {
+      int64_t local_end = std::min(end, (int64_t)(chunk_size + local_start));
+      try {
+        internal::ParallelRegionGuard guard(task_id);
+        results_data[task_id] = f(local_start, local_end, ident);
+      } catch (...) {
+        if (!err_flag.test_and_set()) {
+          eptr = std::current_exception();
+        }
+      }
     }
-  );
+    futures[task_id]->markCompleted();
+  };
+  internal::_run_with_pool(task, num_tasks);
+
+  // Wait for all tasks to finish.
+  for (size_t task_id = 0; task_id < num_tasks; ++task_id) {
+    futures[task_id]->wait();
+  }
+  if (eptr) {
+    std::rethrow_exception(eptr);
+  }
+
   scalar_t result = ident;
   for (auto partial_result : results) {
     result = sf(result, partial_result);
